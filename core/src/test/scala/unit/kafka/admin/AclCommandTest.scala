/**
 * Licensed to the Apache Software Foundation (ASF) under one or more
 * contributor license agreements.  See the NOTICE file distributed with
 * this work for additional information regarding copyright ownership.
 * The ASF licenses this file to You under the Apache License, Version 2.0
 * (the "License"); you may not use this file except in compliance with
 * the License.  You may obtain a copy of the License at
 *
 * http://www.apache.org/licenses/LICENSE-2.0
 *
 * Unless required by applicable law or agreed to in writing, software
 * distributed under the License is distributed on an "AS IS" BASIS,
 * WITHOUT WARRANTIES OR CONDITIONS OF ANY KIND, either express or implied.
 * See the License for the specific language governing permissions and
 * limitations under the License.
 */
package kafka.admin

import java.util.Properties

import kafka.admin.AclCommand.AclCommandOptions
import kafka.security.authorizer.{AclAuthorizer, AclEntry}
import kafka.server.{KafkaConfig, KafkaServer}
import kafka.utils.{Exit, Logging, TestUtils}
import kafka.zk.ZooKeeperTestHarness
import org.apache.kafka.common.acl.{AccessControlEntry, AclOperation, AclPermissionType}
import org.apache.kafka.common.acl.AclOperation._
import org.apache.kafka.common.acl.AclPermissionType._
import org.apache.kafka.common.resource.{PatternType, Resource, ResourcePattern}
import org.apache.kafka.common.resource.ResourceType._
import org.apache.kafka.common.network.ListenerName
import org.apache.kafka.common.resource.PatternType.{LITERAL, PREFIXED}
import org.apache.kafka.common.security.auth.{KafkaPrincipal, SecurityProtocol}
import org.apache.kafka.common.utils.SecurityUtils
import org.apache.kafka.server.authorizer.Authorizer
import org.junit.{After, Before, Test}
import org.scalatest.Assertions.intercept

class AclCommandTest extends ZooKeeperTestHarness with Logging {

  var servers: Seq[KafkaServer] = Seq()

  private val principal: KafkaPrincipal = SecurityUtils.parseKafkaPrincipal("User:test2")
  private val Users = Set(SecurityUtils.parseKafkaPrincipal("User:CN=writeuser,OU=Unknown,O=Unknown,L=Unknown,ST=Unknown,C=Unknown"),
    principal, SecurityUtils.parseKafkaPrincipal("""User:CN=\#User with special chars in CN : (\, \+ \" \\ \< \> \; ')"""))
  private val Hosts = Set("host1", "host2")
  private val AllowHostCommand = Array("--allow-host", "host1", "--allow-host", "host2")
  private val DenyHostCommand = Array("--deny-host", "host1", "--deny-host", "host2")

  private val ClusterResource = new ResourcePattern(CLUSTER, Resource.CLUSTER_NAME, LITERAL)
  private val TopicResources = Set(new ResourcePattern(TOPIC, "test-1", LITERAL), new ResourcePattern(TOPIC, "test-2", LITERAL))
  private val GroupResources = Set(new ResourcePattern(GROUP, "testGroup-1", LITERAL), new ResourcePattern(GROUP, "testGroup-2", LITERAL))
  private val TransactionalIdResources = Set(new ResourcePattern(TRANSACTIONAL_ID, "t0", LITERAL), new ResourcePattern(TRANSACTIONAL_ID, "t1", LITERAL))
  private val TokenResources = Set(new ResourcePattern(DELEGATION_TOKEN, "token1", LITERAL), new ResourcePattern(DELEGATION_TOKEN, "token2", LITERAL))

  private val ResourceToCommand = Map[Set[ResourcePattern], Array[String]](
    TopicResources -> Array("--topic", "test-1", "--topic", "test-2"),
    Set(ClusterResource) -> Array("--cluster"),
    GroupResources -> Array("--group", "testGroup-1", "--group", "testGroup-2"),
    TransactionalIdResources -> Array("--transactional-id", "t0", "--transactional-id", "t1"),
    TokenResources -> Array("--delegation-token", "token1", "--delegation-token", "token2")
  )

  private val ResourceToOperations = Map[Set[ResourcePattern], (Set[AclOperation], Array[String])](
    TopicResources -> (Set(READ, WRITE, CREATE, DESCRIBE, DELETE, DESCRIBE_CONFIGS, ALTER_CONFIGS, ALTER),
      Array("--operation", "Read" , "--operation", "Write", "--operation", "Create", "--operation", "Describe", "--operation", "Delete",
        "--operation", "DescribeConfigs", "--operation", "AlterConfigs", "--operation", "Alter")),
    Set(ClusterResource) -> (Set(CREATE, CLUSTER_ACTION, DESCRIBE_CONFIGS, ALTER_CONFIGS, IDEMPOTENT_WRITE, ALTER, DESCRIBE),
      Array("--operation", "Create", "--operation", "ClusterAction", "--operation", "DescribeConfigs",
        "--operation", "AlterConfigs", "--operation", "IdempotentWrite", "--operation", "Alter", "--operation", "Describe")),
    GroupResources -> (Set(READ, DESCRIBE, DELETE), Array("--operation", "Read", "--operation", "Describe", "--operation", "Delete")),
    TransactionalIdResources -> (Set(DESCRIBE, WRITE), Array("--operation", "Describe", "--operation", "Write")),
    TokenResources -> (Set(DESCRIBE), Array("--operation", "Describe"))
  )

  private def ProducerResourceToAcls(enableIdempotence: Boolean = false) = Map[Set[ResourcePattern], Set[AccessControlEntry]](
    TopicResources -> AclCommand.getAcls(Users, ALLOW, Set(WRITE, DESCRIBE, CREATE), Hosts),
    TransactionalIdResources -> AclCommand.getAcls(Users, ALLOW, Set(WRITE, DESCRIBE), Hosts),
    Set(ClusterResource) -> AclCommand.getAcls(Users, ALLOW,
      Set(if (enableIdempotence) Some(IDEMPOTENT_WRITE) else None).flatten, Hosts)
  )

  private val ConsumerResourceToAcls = Map[Set[ResourcePattern], Set[AccessControlEntry]](
    TopicResources -> AclCommand.getAcls(Users, ALLOW, Set(READ, DESCRIBE), Hosts),
    GroupResources -> AclCommand.getAcls(Users, ALLOW, Set(READ), Hosts)
  )

  private val CmdToResourcesToAcl = Map[Array[String], Map[Set[ResourcePattern], Set[AccessControlEntry]]](
    Array[String]("--producer") -> ProducerResourceToAcls(),
    Array[String]("--producer", "--idempotent") -> ProducerResourceToAcls(enableIdempotence = true),
    Array[String]("--consumer") -> ConsumerResourceToAcls,
    Array[String]("--producer", "--consumer") -> ConsumerResourceToAcls.map { case (k, v) => k -> (v ++
      ProducerResourceToAcls().getOrElse(k, Set.empty[AccessControlEntry])) },
    Array[String]("--producer", "--idempotent", "--consumer") -> ConsumerResourceToAcls.map { case (k, v) => k -> (v ++
      ProducerResourceToAcls(enableIdempotence = true).getOrElse(k, Set.empty[AccessControlEntry])) }
  )

  private var brokerProps: Properties = _
  private var zkArgs: Array[String] = _
  private var adminArgs: Array[String] = _

  @Before
  override def setUp(): Unit = {
    super.setUp()

    brokerProps = TestUtils.createBrokerConfig(0, zkConnect)
    brokerProps.put(KafkaConfig.AuthorizerClassNameProp, classOf[AclAuthorizer].getName)
    brokerProps.put(AclAuthorizer.SuperUsersProp, "User:ANONYMOUS")

    zkArgs = Array("--authorizer-properties", "zookeeper.connect=" + zkConnect)
  }

  @After
  override def tearDown(): Unit = {
    TestUtils.shutdownServers(servers)
    super.tearDown()
  }

  @Test
  def testAclCliWithAuthorizer(): Unit = {
    testAclCli(zkArgs)
  }

  @Test
  def testAclCliWithAdminAPI(): Unit = {
    createServer()
    testAclCli(adminArgs)
  }

  private def createServer(): Unit = {
    servers = Seq(TestUtils.createServer(KafkaConfig.fromProps(brokerProps)))
    val listenerName = ListenerName.forSecurityProtocol(SecurityProtocol.PLAINTEXT)
    adminArgs = Array("--bootstrap-server", TestUtils.bootstrapServers(servers, listenerName))
  }

  private def testAclCli(cmdArgs: Array[String]): Unit = {
    for ((resources, resourceCmd) <- ResourceToCommand) {
      for (permissionType <- Set(ALLOW, DENY)) {
        val operationToCmd = ResourceToOperations(resources)
        val (acls, cmd) = getAclToCommand(permissionType, operationToCmd._1)
          AclCommand.main(cmdArgs ++ cmd ++ resourceCmd ++ operationToCmd._2 :+ "--add")
          for (resource <- resources) {
            withAuthorizer() { authorizer =>
              TestUtils.waitAndVerifyAcls(acls, authorizer, resource)
            }
          }

          testRemove(cmdArgs, resources, resourceCmd)
      }
    }
  }

  @Test
  def testProducerConsumerCliWithAuthorizer(): Unit = {
    testProducerConsumerCli(zkArgs)
  }

  @Test
  def testProducerConsumerCliWithAdminAPI(): Unit = {
    createServer()
    testProducerConsumerCli(adminArgs)
  }

  private def testProducerConsumerCli(cmdArgs: Array[String]): Unit = {
    for ((cmd, resourcesToAcls) <- CmdToResourcesToAcl) {
      val resourceCommand: Array[String] = resourcesToAcls.keys.map(ResourceToCommand).foldLeft(Array[String]())(_ ++ _)
      AclCommand.main(cmdArgs ++ getCmd(ALLOW) ++ resourceCommand ++ cmd :+ "--add")
      for ((resources, acls) <- resourcesToAcls) {
        for (resource <- resources) {
          withAuthorizer() { authorizer =>
            TestUtils.waitAndVerifyAcls(acls, authorizer, resource)
          }
        }
      }
      testRemove(cmdArgs, resourcesToAcls.keys.flatten.toSet, resourceCommand ++ cmd)
    }
  }

  @Test
  def testAclsOnPrefixedResourcesWithAuthorizer(): Unit = {
    testAclsOnPrefixedResources(zkArgs)
  }

  @Test
  def testAclsOnPrefixedResourcesWithAdminAPI(): Unit = {
    createServer()
    testAclsOnPrefixedResources(adminArgs)
  }

  private def testAclsOnPrefixedResources(cmdArgs: Array[String]): Unit = {
    val cmd = Array("--allow-principal", principal.toString, "--producer", "--topic", "Test-", "--resource-pattern-type", "Prefixed")

    AclCommand.main(cmdArgs ++ cmd :+ "--add")

    withAuthorizer() { authorizer =>
      val writeAcl = new AccessControlEntry(principal.toString, AclEntry.WildcardHost, WRITE, ALLOW)
      val describeAcl = new AccessControlEntry(principal.toString, AclEntry.WildcardHost, DESCRIBE, ALLOW)
      val createAcl = new AccessControlEntry(principal.toString, AclEntry.WildcardHost, CREATE, ALLOW)
      TestUtils.waitAndVerifyAcls(Set(writeAcl, describeAcl, createAcl), authorizer,
        new ResourcePattern(TOPIC, "Test-", PREFIXED))
    }

    AclCommand.main(cmdArgs ++ cmd :+ "--remove" :+ "--force")

    withAuthorizer() { authorizer =>
      TestUtils.waitAndVerifyAcls(Set.empty[AccessControlEntry], authorizer, new ResourcePattern(CLUSTER, "kafka-cluster", LITERAL))
      TestUtils.waitAndVerifyAcls(Set.empty[AccessControlEntry], authorizer, new ResourcePattern(TOPIC, "Test-", PREFIXED))
    }
  }

  @Test(expected = classOf[IllegalArgumentException])
  def testInvalidAuthorizerProperty(): Unit = {
    val args = Array("--authorizer-properties", "zookeeper.connect " + zkConnect)
<<<<<<< HEAD
    val aclCommandService = new AclCommand.AuthorizerService(classOf[Authorizer], new AclCommandOptions(args))
    aclCommandService.listAcls()
  }

  @Test(expected = classOf[IllegalArgumentException])
  def testInvalidJAuthorizerProperty() {
    val args = Array("--authorizer-properties", "zookeeper.connect " + zkConnect)
    val aclCommandService = new AclCommand.JAuthorizerService(classOf[JAuthorizer], new AclCommandOptions(args))
=======
    val aclCommandService = new AclCommand.AuthorizerService(classOf[AclAuthorizer].getName,
      new AclCommandOptions(args))
>>>>>>> 1e823a68
    aclCommandService.listAcls()
  }

  @Test
  def testPatternTypes(): Unit = {
    Exit.setExitProcedure { (status, _) =>
      if (status == 1)
        throw new RuntimeException("Exiting command")
      else
        throw new AssertionError(s"Unexpected exit with status $status")
    }
    def verifyPatternType(cmd: Array[String], isValid: Boolean): Unit = {
      if (isValid)
        AclCommand.main(cmd)
      else
        intercept[RuntimeException](AclCommand.main(cmd))
    }
    try {
      PatternType.values.foreach { patternType =>
        val addCmd = zkArgs ++ Array("--allow-principal", principal.toString, "--producer", "--topic", "Test",
          "--add", "--resource-pattern-type", patternType.toString)
        verifyPatternType(addCmd, isValid = patternType.isSpecific)
        val listCmd = zkArgs ++ Array("--topic", "Test", "--list", "--resource-pattern-type", patternType.toString)
        verifyPatternType(listCmd, isValid = patternType != PatternType.UNKNOWN)
        val removeCmd = zkArgs ++ Array("--topic", "Test", "--force", "--remove", "--resource-pattern-type", patternType.toString)
        verifyPatternType(removeCmd, isValid = patternType != PatternType.UNKNOWN)

      }
    } finally {
      Exit.resetExitProcedure()
    }
  }

  private def testRemove(cmdArgs: Array[String], resources: Set[ResourcePattern], resourceCmd: Array[String]): Unit = {
    for (resource <- resources) {
      AclCommand.main(cmdArgs ++ resourceCmd :+ "--remove" :+ "--force")
      withAuthorizer() { authorizer =>
        TestUtils.waitAndVerifyAcls(Set.empty[AccessControlEntry], authorizer, resource)
      }
    }
  }

  private def getAclToCommand(permissionType: AclPermissionType, operations: Set[AclOperation]): (Set[AccessControlEntry], Array[String]) = {
    (AclCommand.getAcls(Users, permissionType, operations, Hosts), getCmd(permissionType))
  }

  private def getCmd(permissionType: AclPermissionType): Array[String] = {
    val principalCmd = if (permissionType == ALLOW) "--allow-principal" else "--deny-principal"
    val cmd = if (permissionType == ALLOW) AllowHostCommand else DenyHostCommand

    Users.foldLeft(cmd) ((cmd, user) => cmd ++ Array(principalCmd, user.toString))
  }

  private def withAuthorizer()(f: Authorizer => Unit): Unit = {
    val kafkaConfig = KafkaConfig.fromProps(brokerProps, doLog = false)
    val authZ = new AclAuthorizer
    try {
      authZ.configure(kafkaConfig.originals)
      f(authZ)
    } finally authZ.close()
  }
}<|MERGE_RESOLUTION|>--- conflicted
+++ resolved
@@ -211,19 +211,8 @@
   @Test(expected = classOf[IllegalArgumentException])
   def testInvalidAuthorizerProperty(): Unit = {
     val args = Array("--authorizer-properties", "zookeeper.connect " + zkConnect)
-<<<<<<< HEAD
-    val aclCommandService = new AclCommand.AuthorizerService(classOf[Authorizer], new AclCommandOptions(args))
-    aclCommandService.listAcls()
-  }
-
-  @Test(expected = classOf[IllegalArgumentException])
-  def testInvalidJAuthorizerProperty() {
-    val args = Array("--authorizer-properties", "zookeeper.connect " + zkConnect)
-    val aclCommandService = new AclCommand.JAuthorizerService(classOf[JAuthorizer], new AclCommandOptions(args))
-=======
     val aclCommandService = new AclCommand.AuthorizerService(classOf[AclAuthorizer].getName,
       new AclCommandOptions(args))
->>>>>>> 1e823a68
     aclCommandService.listAcls()
   }
 
